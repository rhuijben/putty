--- conflicted
+++ resolved
@@ -41,11 +41,7 @@
 
 \c Z:\sysosd>plink
 \c Plink: command-line connection utility
-<<<<<<< HEAD
-\c Release 0.XX
-=======
 \c Release 0.66
->>>>>>> 07af4ed1
 \c Usage: plink [options] [user@]host [command]
 \c        ("host" can also be a PuTTY saved session name)
 \c Options:
